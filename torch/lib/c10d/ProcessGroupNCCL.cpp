--- conflicted
+++ resolved
@@ -395,16 +395,6 @@
           LOG(INFO) << "[Rank " << rank_
                     << "] Wrote aborted communicator id to store: " << storeKey;
         }
-<<<<<<< HEAD
-        LOG(INFO) << "[Rank " << rank_
-                  << "] Caught collective operation timeout for work: "
-                  << (*this);
-        auto timeoutErr = c10::str(
-            "Operation timed out after ",
-            workTimeout.count(),
-            " milliseconds!");
-        throw std::runtime_error(timeoutErr);
-=======
         auto currentTimepoint = std::chrono::steady_clock::now();
         auto timeElapsed = std::chrono::duration_cast<std::chrono::milliseconds>(
             currentTimepoint - workStartTime_);
@@ -415,7 +405,6 @@
                                             timeElapsed.count(),
                                             " milliseconds before timing out.");
         throw std::runtime_error(exceptionMsg);
->>>>>>> 982ae987
       }
       // Check for errors and throw appropriate exception.
       checkAndThrowException();
