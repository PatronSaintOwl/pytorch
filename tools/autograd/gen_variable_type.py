# Generates VariableType.h/cpp
#
# VariableType is a subclass of at::Type that provides the binding code
# necessary to provide a differentiable version of ATen operators. There are a
# number of different things we could mean:
#
#   - Given a non-differentiable forward implementation, we might
#     directly associate it with a backward implementation to make
#     it differentiable.  This is the common case.
#
#   - Some functions don't need a backwards implementation, because
#     backpropagation will never propagate beyond them.  There are a
#     number of different reasons why this may be the case:
#
#       - The function has no differentiable inputs
#       - The function's output is not differentiable
#       - The function has no data dependency on its input
#
#   - Some function don't need a backwards implementation because they
#     are implemented as a composition of other (differentiable) ATen
#     functions.  These are dispatched directly to the Type superclass,
#     which will in turn dispatch back to VariableType for its
#     differentiable subcomponents.
#

from .utils import CodeTemplate, nested_dict, write
from .gen_autograd import VIEW_FUNCTIONS, VIEW_FUNCTIONS_WITH_METADATA_CHANGE, \
    MULTI_OUTPUT_SAFE_FUNCTIONS, RETURNS_VIEWS_OF_INPUT
from .gen_autograd_functions import uses_single_grad
from .gen_trace_type import MANUAL_BACKEND, MANUAL_AUTOGRAD_AND_TRACER, MANUAL_AUTOGRAD

# We don't set or modify grad_fn on these methods. Generally, they return
# tensors that have requires_grad=False. In-place functions listed here will
# not examine or modify requires_grad or grad_fn.
DONT_REQUIRE_DERIVATIVE = {
    # These only depend on the input Tensor's shape and device, not the data
    'ones_like', 'zeros_like', 'rand_like', 'randn_like',
    # These are only implemented on integral types
    '__and__', '__iand__', '__ilshift__', '__ior__', '__irshift__', '__ixor__',
    '__lshift__', '__or__', '__rshift__', '__xor__',
    # These work on integral data types, and hence don't require derivative
    '_sobol_engine_draw', '_sobol_engine_ff', '_sobol_engine_scramble_',
    '_sobol_engine_initialize_state_',
    # This is an unsafe method that is meant to be out of reach of autograd.
    '_coalesced_',
    # Quantize functions should not record gradients
    'quantize_per_tensor', 'quantize_per_channel',
    # Functions that return integers should not have output that require gradients
    'argmax', 'argmin', 'argsort', 'searchsorted',
    'bucketize',
    # Functions that return booleans are not differentiable
    'isnan', 'isposinf', 'isneginf', 'isinf'
    # Functions return none are not differentiable
    'record_stream',
}

# The C -> R functions at the time of adding this are still being audited and tested
# but will not error out.
# C -> C, R -> C functions for which backward is correctly implemented and tested
GRADIENT_IMPLEMENTED_FOR_COMPLEX = {
    't', 'view', 'reshape', 'reshape_as', 'view_as', 'roll', 'clone',
    'repeat', 'expand', 'flip', 'fliplr', 'flipud', 'rot90', 'transpose',
    'permute', 'squeeze', 'unsqueeze', 'resize', 'resize_as', 'tril', 'triu',
    'chunk', 'split', 'split_with_sizes', 'repeat', 'expand', 'zero_', 'eq_',
    'ne_', 'add', '__radd__', 'sum', '_conj', 'sin', 'cos', 'mul', 'sinh',
    'cosh', '__rmul__', 'sgn', 'asin', 'acos', 'sub', 'div', 'cat', 'view_as_complex',
    'neg', 'complex', 'select', '_s_where', 'as_strided', 'slice', 'constant_pad_nd',
    'unbind', 'split', 'split_with_sizes', 'unsafe_split', 'split_with_sizes_backward',
    'dot', 'vdot', 'cholesky', 'triangular_solve', 'mm', '_unsafe_view', 'mv', 'ger',
    'bmm', 'diagonal', 'alias', 'atan', 'log', 'log10', 'log1p', 'log2', 'reciprocal',
    'tan', 'pow', 'rsqrt', 'tanh', 'tanh_backward', 'asinh', 'acosh', 'take', 'fill_',
<<<<<<< HEAD
    'exp', 'nonzero', 'mean', 'inverse', 'solve', 'addcmul', 'addcdiv'
=======
    'exp', 'nonzero', 'mean', 'inverse', 'solve', 'linalg_cholesky'
>>>>>>> 0e98fdd3
}

# Some operators invalidate the grad_accumulator. Let's reset it.
RESET_GRAD_ACCUMULATOR = {
    'set', 'resize'
}

# NOTE [ Invariant: TensorImpl and Storage Pointer Equality ]
#
# When a function modifies its input tensors (via inplace or out-variants),
# it should never change the the input tensors' underlying c10::TensorImpl pointers
# or c10::Storage pointers.
#
# The following code templates implement the checks for this invariant:
SAVE_TENSOR_STORAGE = CodeTemplate("""\
c10::optional<Storage> ${tensor_name}_storage_saved =
  ${tensor_name}.has_storage() ? c10::optional<Storage>(${tensor_name}.storage()) : c10::nullopt;
""")

ENFORCE_SAME_TENSOR_STORAGE = CodeTemplate("""\
if (${tensor_name}_storage_saved.has_value())
  AT_ASSERT(${tensor_name}_storage_saved.value().is_alias_of(${tensor_name}.storage()));
""")

SAVE_TENSORLIST_STORAGE = CodeTemplate("""\
std::vector<c10::optional<Storage>> ${tensorlist_name}_storage_saved(${tensorlist_name}.size());
for (const Tensor& tensor : ${tensorlist_name})
  ${tensorlist_name}_storage_saved.push_back(
    tensor.has_storage() ? c10::optional<Storage>(tensor.storage()) : c10::nullopt);
""")

ENFORCE_SAME_TENSORLIST_STORAGE = CodeTemplate("""\
for (size_t i=0; i<${tensorlist_name}.size(); i++) {
  if (${tensorlist_name}_storage_saved[i].has_value())
    AT_ASSERT(${tensorlist_name}_storage_saved[i].value().is_alias_of(${tensorlist_name}[i].storage()));
}
""")

SAVE_TENSOR_IMPL = CodeTemplate("""\
c10::intrusive_ptr<TensorImpl> ${tensor_name}_impl_saved;
if (${tensor_name}.defined()) ${tensor_name}_impl_saved = ${tensor_name}.getIntrusivePtr();
""")

ENFORCE_SAME_TENSOR_IMPL = CodeTemplate("""\
if (${tensor_name}_impl_saved) AT_ASSERT(${tensor_name}_impl_saved == ${tensor_name}.getIntrusivePtr());
""")

SAVE_TENSORLIST_IMPL = CodeTemplate("""\
std::vector<c10::intrusive_ptr<TensorImpl>> ${tensorlist_name}_impl_saved(${tensorlist_name}.size());
for (size_t i=0; i<${tensorlist_name}.size(); i++)
  if (${tensorlist_name}[i].defined()) ${tensorlist_name}_impl_saved[i] = ${tensorlist_name}[i].getIntrusivePtr();
""")

ENFORCE_SAME_TENSORLIST_IMPL = CodeTemplate("""\
for (size_t i=0; i<${tensorlist_name}.size(); i++) {
  if (${tensorlist_name}_impl_saved[i])
    AT_ASSERT(${tensorlist_name}_impl_saved[i] == ${tensorlist_name}[i].getIntrusivePtr());
}
""")

# The following list contains functions that we don't enforce the invariant on.
DONT_ENFORCE_SAME_TENSOR_IMPL_OR_STORAGE = {
    # These functions are expected to change impl or storage of input tensors
    'set_', '_cudnn_rnn_flatten_weight',
}
# END CHECKS FOR [ Invariant: TensorImpl and Storage Pointer Equality ]

METHOD_DECLARATION = CodeTemplate("""\
${return_type} ${type_wrapper_name}(${formals}) ;
""")

METHOD_DEFINITION = CodeTemplate("""\
${return_type} ${type_wrapper_name}(${formals}) {
  ${type_definition_body}
}
""")

# NOTE[UnboxedOnly] Many of our codegen templates currently exist twice, once
# in an _UNBOXEDONLY_ variant and once without _UNBOXEDONLY_. This is because
# ops that are `use_c10_dispatcher: full` need different c++ code than ops
# that aren't `use_c10_dispatcher: full` yet. The _UNBOXEDONLY_ variants
# are for ops that aren't `use_c10_dispatcher: full` yet and those code templates
# can be deleted once all ops are `use_c10_dispatcher: full`.
# If you update one of the templates, you likely also have to update the other.

# See NOTE[UnboxedOnly]
UNBOXEDONLY_WRAPPER_REGISTRATION = CodeTemplate("""\
m.impl_UNBOXED("${unqual_operator_name_with_overload}", &${class_type}::${type_wrapper_name});
""")

WRAPPER_REGISTRATION = CodeTemplate("""\
m.impl("${unqual_operator_name_with_overload}",
       TORCH_FN(${class_type}::${type_wrapper_name})
);
""")

UNPACK_TENSOR = CodeTemplate("""\
auto${ref} ${arg_name}_ = unpack${suffix}(${arg_name}, "${arg_name}", ${arg_pos});""")

LEGACY_WRAP_OPTIONS = CodeTemplate("""\
auto ${arg_name}_ = TensorOptions(${arg_name});""")

DECLARE_GRAD_FN = CodeTemplate("""\
std::shared_ptr<${op}> grad_fn;
""")

SETUP_DERIVATIVE = CodeTemplate("""\
if (compute_requires_grad( ${args_with_derivatives} )) {
  ${setup}
}
""")

ASSIGN_GRAD_FN = CodeTemplate("""\
grad_fn = std::shared_ptr<${op}>(new ${op}(${op_ctor}), deleteNode);
grad_fn->set_next_edges(collect_next_edges( ${args_with_derivatives} ));
""")

CALL_DISPATCH_VIA_NAMESPACE = CodeTemplate("""\
at::${api_name}(${unpacked_args})""")

CALL_DISPATCH_VIA_METHOD = CodeTemplate("""\
${var}.${api_name}(${unpacked_method_args})""")

# If the non-variable operation has return values, we use the `tmp` variable to hold the
# values temporarily and pass the values to the return variables outside of the
# `at::AutoNonVariableTypeMode` guard block.
DISPATCH_TO_NON_VAR_TYPE_WITH_TMP_RETURN_VALUES = CodeTemplate("""\
auto tmp = ([&]() {
  at::AutoNonVariableTypeMode non_var_type_mode(true);
  return ${base_type_call};
})();
""")

ASSIGN_RETURN_VALUE = CodeTemplate("""\
${return_values} = ${rhs_value};
""")

ARRAYREF_TO_VEC = CodeTemplate("""\
auto ${vec} = ${arg}.vec();
""")

OPTIONAL_TO_VAL = CodeTemplate("""\
auto ${val} = ${arg}.value_or(${default});
""")

SETUP_REPLAY_VIEW_IF_NOT_SUPPORT_AS_STRIDED_OR_VIEW_WITH_METADATA_CHANGE = CodeTemplate("""\
c10::optional<std::function<at::Tensor(const at::Tensor&)>> func=c10::nullopt;
if (${is_view_with_metadata_change} || !self.unsafeGetTensorImpl()->support_as_strided()) {
  ${replay_view_func}
}
""")

REPLAY_VIEW_LAMBDA_FUNC = CodeTemplate("""\
func = [=](const at::Tensor& ${input_base}) {
  return ${replay_view_call};
};
""")

DISPATCH_TO_NON_VAR_TYPE_WITHOUT_RETURN_VALUES = CodeTemplate("""\
{
  at::AutoNonVariableTypeMode non_var_type_mode(true);
  ${base_type_call};
}
""")

SET_HISTORY = CodeTemplate("""\
if (grad_fn) {
    ${fn}_history(${differentiable_outputs}, grad_fn);
}
""")

CONDITIONAL = CodeTemplate("""\
if (${cond}) {
  ${statements}
}
""")

RUN_ONLY_IN_DEBUG_MODE = CodeTemplate("""\
#ifndef NDEBUG
${statements}
#endif
""")

FACTORY_FUNCTION_NAMES = None

# TODO The maybe_unwrap_optional_tensors is only needed because our at::native::xxx functions
# still take "Tensor" instead of "optional<Tensor>", so we need CPUType, TypeDefault, ...
# to do the same. Once at::native::xxx are converted, we can remove use_optional_tensor
# and use the use_optional_tensor=True behavior always.
def maybe_unwrap_optional_tensors(option, formals, args):
    assert len(formals) == len(args), \
        "Assert we didn't screw up with method_args removing self but forgetting to remove it from formals"
    if option['use_c10_dispatcher'] in ['full', 'hacky_wrapper_for_legacy_signatures']:
        def maybe_unwrap_optional_tensor(formal, arg):
            if formal['dynamic_type'] == 'Tensor' and formal['is_nullable']:
                return "{}.has_value() ? *{} : at::Tensor()".format(arg, arg)
            else:
                return arg
        return [maybe_unwrap_optional_tensor(formal, arg) for (formal, arg) in zip(formals, args)]
    else:
        assert option['use_c10_dispatcher'] == 'with_codegenerated_unboxing_wrapper'
        return args


def find_factory_functions(declarations):
    global FACTORY_FUNCTION_NAMES
    FACTORY_FUNCTION_NAMES = set()

    for declaration in declarations:
        if declaration['is_factory_method']:
            FACTORY_FUNCTION_NAMES.add(declaration['api_name'])


# Methods shared by TraceType and VariableType to handle return variable declaration, tie and tuple.
def format_return_variables(declaration):
    name = declaration['name']
    arguments = declaration['arguments']
    inplace = declaration['inplace']
    is_out_fn = name.endswith('_out')
    modifies_arguments = inplace or is_out_fn

    def declare_returned_variables():
        if modifies_arguments:
            return ''
        if len(declaration['returns']) == 1:
            return ''
        # TODO: this will be ugly
        names = [ret['type'] + ' ' + ret['name'] + ';' for ret in declaration['returns']]
        return '\n'.join(names)

    def tie_return_values():
        if len(declaration['returns']) == 1:
            return 'auto {}'.format(declaration['returns'][0]['name'])
        names = [ret['name'] for ret in declaration['returns']]
        return 'std::tie({})'.format(', '.join(names))

    def get_return_value():
        if inplace:
            return 'self'
        if is_out_fn:
            return_names = [arg['name'] for arg in arguments
                            if arg.get('output', False)]
            if len(return_names) == 1:
                return return_names[0]
            return 'std::forward_as_tuple({})'.format(', '.join(return_names))

        returns = declaration['returns']
        if len(returns) == 1:
            return returns[0]['name']
        moved = ['std::move({})'.format(r['name']) for r in returns]
        return 'std::make_tuple({})'.format(', '.join(moved))

    return (declare_returned_variables(), tie_return_values(), get_return_value())


def gen_variable_type(out, aten_declarations, template_path):

    """VariableType.h and VariableType.cpp body

    This is the at::Type subclass for differentiable tensors. The
    implementation of each function dispatches to the base tensor type to
    compute the output. The grad_fn is attached to differentiable functions.
    """

    # WARNING: this function call modifies global mutable state
    find_factory_functions(aten_declarations)

    aten_declarations = list(sorted(aten_declarations, key=lambda decl: decl['name']))

    gen_variable_type_shard(out, aten_declarations, template_path, None, True)

    # NOTE: see Note [Sharded File] at the top of the VariableType.cpp
    # template regarding sharding of the generated files.
    num_shards = 5
    shards = [[] for _ in range(num_shards)]

    # functions are assigned arbitrarily but stably to a file based on hash
    for decl in aten_declarations:
        x = sum(ord(c) for c in decl['name']) % num_shards
        shards[x].append(decl)

    for i, shard in enumerate(shards):
        gen_variable_type_shard(out, shard, template_path, '_%d' % i, False)
    gen_variable_type_shard(out, aten_declarations, template_path, 'Everything', False)


def gen_variable_type_shard(out, aten_declarations, template_path, suffix, header):
    VARIABLE_TYPE_H = CodeTemplate.from_file(template_path + '/VariableType.h')
    VARIABLE_TYPE_CPP = CodeTemplate.from_file(template_path + '/VariableType.cpp')

    type_declarations = []
    type_definitions = []
    wrapper_registrations = []

    for declaration in aten_declarations:
        if declaration['use_c10_dispatcher'] in ['full', 'hacky_wrapper_for_legacy_signatures']:
            formals = declaration['schema_order_formals']
        else:
            assert declaration['use_c10_dispatcher'] == 'with_codegenerated_unboxing_wrapper'
            formals = declaration['formals']
        type_declarations.append(METHOD_DECLARATION.substitute(declaration, formals=formals))
        strategy = dispatch_strategy(declaration)
        if declaration['name'] not in MANUAL_AUTOGRAD and strategy == 'use_derived':
            body = emit_body(declaration)

            type_definitions.append(METHOD_DEFINITION.substitute(
                declaration, type_definition_body=body, formals=formals))
            if declaration['use_c10_dispatcher'] in ['full', 'hacky_wrapper_for_legacy_signatures']:
                wrapper_registrations.append(WRAPPER_REGISTRATION.substitute(
                    declaration, class_type='VariableType'))
            else:
                assert declaration['use_c10_dispatcher'] == 'with_codegenerated_unboxing_wrapper'
                wrapper_registrations.append(UNBOXEDONLY_WRAPPER_REGISTRATION.substitute(
                    declaration, class_type='VariableType'))

        # See Note [Manual Backend kernels]
        assert (declaration['name'] in MANUAL_BACKEND) == declaration['manual_kernel_registration']
        # If you want to register a kernel to Autograd, you must make the op abstract.
        # In other words, this op must have dispatch section in native_functions.yaml.
        if declaration['name'] in MANUAL_AUTOGRAD_AND_TRACER or declaration['derivative']:
            msg = (f'There\'s a formula for {declaration["name"]}(or its functional variant) in derivatives.yaml. '
                   f'It\'s required to add a dispatch section for it with explicit supported backends e.g CPU/CUDA '
                   f'or DefaultBackend in native_functions.yaml. Please see '
                   f'https://github.com/pytorch/pytorch/tree/master/aten/src/ATen/native#choosing-the-right-dispatch-keyword '
                   f'for instructions to choose the right dispatch keyword.')
            assert declaration['abstract'], msg

    env = {
        'type_derived_method_declarations': type_declarations,
        'type_derived_method_definitions': type_definitions,
        'wrapper_registrations': wrapper_registrations,
    }
    if header:
        write(out, 'VariableType.h', VARIABLE_TYPE_H, env)
    else:
        write(out, 'VariableType%s.cpp' % suffix, VARIABLE_TYPE_CPP, env)


def emit_body(declaration):
    assert dispatch_strategy(declaration) == 'use_derived'

    arguments = declaration['arguments']
    returns = declaration['returns']
    func = declaration['derivative']
    name = declaration['name']
    inplace = declaration['inplace']
    is_out_fn = name.endswith('_out')
    modifies_arguments = inplace or is_out_fn
    returns_void = len(returns) == 0

    base_name = name[:-1] if inplace else name[:-4] if is_out_fn else name
    view_info = VIEW_FUNCTIONS.get(base_name, None)
    if view_info is None and base_name in RETURNS_VIEWS_OF_INPUT:
        view_info = "self"

    def is_differentiable(arg):
        if 'TensorOptions' in arg['type']:
            return False
        if 'Tensor' not in arg['type']:
            return False
        if arg['name'] in declaration.get('non_differentiable_arg_names', []):
            return False
        return True

    def find_args_with_derivatives(differentiable_inputs):
        """Find arguments that have derivative definitions"""
        if func is None:
            return differentiable_inputs
        names = set(name for d in func['derivatives'] for name in d['var_names'])
        differentiable = [arg for arg in differentiable_inputs if arg['name'] in names]
        if len(differentiable) != len(names):
            missing = names - set(arg['name'] for arg in differentiable)
            raise RuntimeError('Missing arguments for derivatives: {} in {}'.format(missing, func['name']))
        return differentiable

    inputs = [arg for arg in arguments if not arg.get('output', False)]
    differentiable_inputs = list(filter(is_differentiable, inputs))
    args_with_derivatives = find_args_with_derivatives(differentiable_inputs)
    non_differentiable_arg_names = declaration.get('non_differentiable_arg_names', [])
    candidate_differentiable_outputs = list(filter(is_differentiable, returns))

    if declaration['output_differentiability'] is not None:
        differentiable_outputs = []
        output_differentiability = declaration['output_differentiability']
        if False in output_differentiability and inplace:
            raise RuntimeError("output_differentiability=False for inplace operation (version_counter won't get updated)")
        for differentiable, output in zip(output_differentiability, returns):
            if differentiable:
                differentiable_outputs.append(output)
    elif uses_single_grad(func):
        differentiable_outputs = candidate_differentiable_outputs[:1]
    else:
        differentiable_outputs = candidate_differentiable_outputs

    requires_derivative = (
        base_name not in DONT_REQUIRE_DERIVATIVE and name not in DONT_REQUIRE_DERIVATIVE and
        len(differentiable_inputs) > 0 and len(differentiable_outputs) > 0)

    if func is not None and not requires_derivative:
        raise RuntimeError('ERROR: derivative ignored for {} -- specified an autograd function without derivative'
                           .format(name))

    def emit_save_inputs():
        setup = []
        if func is None:
            return setup

        has_tensorlist_arg = any(arg['type'] == 'TensorList' for arg in func['args_with_derivatives'])

        # We don't want to save tensors if we know that they will never be used
        # when computing the derivative, so we add guards to those statements
        def guard_for(arg):
            # It's hard to determine the edge offset if we have TensorLists
            if has_tensorlist_arg:
                return None

            # Empirical evaluation of the cases where we insert those guards in
            # backward show that they are somewhat useless. E.g. there's no need
            # to guard on some values captured from forward, because they had to
            # require_grad if the backward function even gets executed. I don't
            # have any good ideas for detecting those cases, so I simply disabled the
            # checks.
            if 'backward' in func['name']:
                return None

            # If there's a single derivative we could compute, we already have
            # a requires_grad check that is sufficient
            if len(func['args_with_derivatives']) <= 1:
                return None

            # We really only care about trimming down the amount of tensors we save
            if arg['type'] != 'Tensor':
                return None

            # We want to emit simple guards, so we only allow that if checking one
            # input is enough to determine whether we need that value
            used_in = [d for d in func['derivatives'] if arg in d['saved_inputs']]
            assert len(used_in) > 0
            if len(used_in) != 1:
                return None
            derivative = used_in[0]
            if len(derivative['var_names']) != 1:
                return None
            derivative_var_name = derivative['var_names'][0]

            # Figure out the offset of the edge that uses this variable
            for edge_off, arg in enumerate(func['args_with_derivatives']):
                if arg['name'] == derivative_var_name:
                    break
            else:
                raise AssertionError()

            return 'grad_fn->should_compute_output({})'.format(edge_off)

        setup.extend(save_variables(func['saved_inputs'], False, guard_for))
        for arg in func['args_with_derivatives']:
            if arg['type'] == 'TensorList':
                setup.append("grad_fn->{}_size_ = {}.size();".format(arg['name'], arg['name']))

        return setup

    def setup_derivative(differentiable_inputs):

        env = {}
        env['args_with_derivatives'] = [arg['name'] for arg in args_with_derivatives]
        env['op'] = func['op'] if func is not None else 'NotImplemented'
        env['op_ctor'] = '' if func is not None else '"{}"'.format(declaration['api_name'])

        if is_out_fn:
            setup = ['throw_error_out_requires_grad("{}");'.format(base_name)]
            body = []
            body.append(DECLARE_GRAD_FN.substitute(op='Node'))
            body.append(SETUP_DERIVATIVE.substitute(
                setup=setup,
                args_with_derivatives=[arg['name'] for arg in differentiable_inputs]))
            body.append(SETUP_DERIVATIVE.substitute(
                setup=setup,
                args_with_derivatives=[arg['name'] for arg in differentiable_outputs]))
            return body

        setup = []
        setup.extend(ASSIGN_GRAD_FN.substitute(env).split('\n'))
        setup.extend(emit_save_inputs())

        body = []
        body.extend(emit_check_no_requires_grad(differentiable_inputs, args_with_derivatives))
        body.append(DECLARE_GRAD_FN.substitute(env))
        body.append(SETUP_DERIVATIVE.substitute(env, setup=setup))
        return body

    def emit_check_if_in_complex_autograd_allowlist():
        body = []
        if base_name in GRADIENT_IMPLEMENTED_FOR_COMPLEX:
            return body
        for arg in differentiable_outputs:
            name = arg['name']
            if arg['type'] == 'Tensor' or arg['type'] == 'TensorList':
                body.append('throw_error_for_complex_autograd({}, "{}");'.format(name, base_name))
        return body

    def emit_check_no_requires_grad(tensor_args, args_with_derivatives):
        """Checks that arguments without derivatives don't require grad"""
        body = []
        for arg in tensor_args:
            if arg in args_with_derivatives:
                continue
            name = arg['name']
            if name in non_differentiable_arg_names:
                continue
            if name == 'output':
                # Double-backwards definitions sometimes take in 'input' and
                # 'output', but only define the derivative for input.
                continue
            if arg['dynamic_type'] in {'IndexTensor', 'ByteTensor', 'BoolTensor'}:
                continue
            body.append('check_no_requires_grad({}, "{}");'.format(name, name))
        return body

    def save_variables(saved_variables, is_output, guard_for=lambda name: None):
        # assign the saved variables to the generated grad_fn
        stmts = []
        for arg in saved_variables:
            name = arg['name']
            expr = arg.get('expr', arg['name'])
            if arg['type'] == 'Tensor' or arg['type'] == 'c10::optional<Tensor>' or \
                    arg['type'] == 'c10::optional<Tensor>&' or (is_output and arg['type'] == 'Scalar'):
                name += '_'
                var = arg['name']
                if var == 'self' and inplace:
                    var = 'self.clone()'
                    assert not is_output
                if inplace and is_output:
                    var = 'self'
                    is_inplace_view = "{}.is_view()".format(var)
                    expr = 'SavedVariable({}, {}, {})'.format(var, str(is_output).lower(), is_inplace_view)
                else:
                    expr = 'SavedVariable({}, {})'.format(var, str(is_output).lower())
            elif arg['type'] == 'TensorList':
                name += '_'
                expr = 'make_saved_variable_list({})'.format(arg['name'])
            elif arg['type'] == 'IntArrayRef':
                expr = expr + ".vec()"
            guard = guard_for(arg)
            if guard is None:
                stmts.append('grad_fn->{} = {};'.format(name, expr))
            else:
                stmts.append('if ({}) {{'.format(guard))
                stmts.append('  grad_fn->{} = {};'.format(name, expr))
                stmts.append('}')
        return stmts

    def emit_dispatch_call(api_name, input_base, unpacked_args):
        """ Dispatch call via function in a namespace or method on Tensor."""
        if 'namespace' in declaration['method_of']:
            call = CALL_DISPATCH_VIA_NAMESPACE.substitute(
                api_name=api_name,
                unpacked_args=unpacked_args)
        else:
            call = CALL_DISPATCH_VIA_METHOD.substitute(
                api_name=api_name,
                var=input_base,
                unpacked_method_args=unpacked_args[1:])
        return call

    def emit_view_lambda():
        """ Generate an additional lambda function to recover views in backward when as_strided is not supported.
        See Note [View + Inplace update for base tensor] and [View + Inplace update for view tensor] for more details."""
        input_base = 'input_base'
        replay_view_func = ''
        updated_unpacked_args = []
        combined = nested_dict(env, declaration)
        known_view_arg_simple_types = ['int64_t', 'int64_t?', 'bool', 'IntArrayRef']
        for arg in combined['unpacked_args']:
            if arg == 'self_':
                updated_unpacked_args.append(input_base)
                continue
            arg_type = combined['unpacked_args_simple_type'][arg]
            if arg_type not in known_view_arg_simple_types:
                raise TypeError('You are adding an {} {} argument to op {} in addition to known types: {}. '
                                'Please update the list or materialize it so that it can be closed over by value, '
                                'also add a test in pytorch/xla/test/test_operations.py where this code is exercised.'
                                .format(arg_type, arg, declaration['name'], ', '.join(known_view_arg_simple_types)))

            if arg_type == 'IntArrayRef':
                # It's not safe to close over IntArrayRef by value, since this is a
                # reference type, so materialize a vector to close over by value
                arg_vec = arg + '_vec'
                replay_view_func += ARRAYREF_TO_VEC.substitute(arg=arg, vec=arg_vec)
                updated_unpacked_args.append(arg_vec)
            elif arg_type == 'int64_t?':
                # Materialize int64_t? to int64_t
                arg_value = arg + '_val'
                replay_view_func += OPTIONAL_TO_VAL.substitute(arg=arg, val=arg_value, default='0')
                updated_unpacked_args.append(arg_value)
            else:
                updated_unpacked_args.append(arg)

        replay_view_call = emit_dispatch_call(combined['api_name'], input_base, updated_unpacked_args)
        replay_view_func += REPLAY_VIEW_LAMBDA_FUNC.substitute(
            input_base=input_base,
            replay_view_call=replay_view_call)

        is_view_with_metadata_change = 'true' if name in VIEW_FUNCTIONS_WITH_METADATA_CHANGE else 'false'

        return SETUP_REPLAY_VIEW_IF_NOT_SUPPORT_AS_STRIDED_OR_VIEW_WITH_METADATA_CHANGE.substitute(
            is_view_with_metadata_change=is_view_with_metadata_change,
            replay_view_func=replay_view_func)

    def wrap_output(return_values, var):
        call = ''
        rhs_value = None
        if 'Tensor' not in declaration['return_type']:
            rhs_value = var
        elif view_info is not None:
            # See NOTE [ Autograd View Variables ] in variable.h for details.
            differentiable_output_vars = {r['name'] for r in differentiable_outputs}

            if not isinstance(view_info, str):
                raise TypeError("The view info should be a string for {}, but it is: {}".format(base_name, view_info))

            if len(differentiable_output_vars) == 0:
                # no output is differentiable (.indices() for SparseTensors for example)
                rhs_value = 'as_view({}, {}, /* is_differentiable */ false)'.format(view_info, var)
            elif len(differentiable_output_vars) == 1:
                # Single differentiable output (Tensor or Tensor[])
                return_info = differentiable_outputs[0]
                # We only support simple Tensor or a TensorList for functions that return views
                if not return_info['dynamic_type'] in ['Tensor', 'TensorList']:
                    raise RuntimeError("{} that return differentiable views can only return Tensor or Tensor[]".format(base_name))
                # Only allow rebasing of the history if we return a single Tensor
                # If we are in a no grad block, raise a warning
                # See NOTE [ View + Inplace detection ] for more details about this logic
                if return_info['dynamic_type'] == 'TensorList':
                    if base_name in MULTI_OUTPUT_SAFE_FUNCTIONS:
                        creation_meta = "CreationMeta::MULTI_OUTPUT_SAFE"
                    else:
                        creation_meta = "CreationMeta::MULTI_OUTPUT_NODE"
                    rhs_value = ("as_view(/* base */ {}, /* output */ {}, /* is_differentiable */ true, "
                                 "/* creation_meta */ {})").format(view_info, var, creation_meta)
                else:
                    call += emit_view_lambda()
                    creation_meta = "GradMode::is_enabled() ? CreationMeta::DEFAULT: CreationMeta::NO_GRAD_MODE"
                    rhs_value = ("as_view(/* base */ {}, /* output */ {}, /* is_differentiable */ true, "
                                 "/* view_func */ func, /* creation_meta */ {})").format(view_info, var, creation_meta)
            else:
                # This could be supported but we don't need it at the moment, so keeping things simple.
                raise RuntimeError("Function that return multiple differentiable output "
                                   "when at least one of them is view is not supported.")
        else:
            rhs_value = 'std::move({})'.format(var)
        assert rhs_value is not None
        call += ASSIGN_RETURN_VALUE.substitute(return_values=return_values,
                                               rhs_value=rhs_value)
        return call

    def enforce_same_tensorimpl_and_storage(env, call):
        save_ptrs_stmts = []
        enforce_same_ptrs_stmts = []
        if declaration['name'] not in DONT_ENFORCE_SAME_TENSOR_IMPL_OR_STORAGE:
            for arg in env.get('unpacked_args', []):
                simple_type = env['unpacked_args_simple_type'][arg]
                if simple_type == 'TensorList':
                    save_ptrs_stmts += [SAVE_TENSORLIST_STORAGE.substitute(tensorlist_name=arg),
                                        SAVE_TENSORLIST_IMPL.substitute(tensorlist_name=arg)]
                    enforce_same_ptrs_stmts += [ENFORCE_SAME_TENSORLIST_STORAGE.substitute(tensorlist_name=arg),
                                                ENFORCE_SAME_TENSORLIST_IMPL.substitute(tensorlist_name=arg)]
                elif simple_type == 'Tensor':
                    save_ptrs_stmts += [SAVE_TENSOR_STORAGE.substitute(tensor_name=arg),
                                        SAVE_TENSOR_IMPL.substitute(tensor_name=arg)]
                    enforce_same_ptrs_stmts += [ENFORCE_SAME_TENSOR_STORAGE.substitute(tensor_name=arg),
                                                ENFORCE_SAME_TENSOR_IMPL.substitute(tensor_name=arg)]
        assert (save_ptrs_stmts and enforce_same_ptrs_stmts) or (not save_ptrs_stmts and not enforce_same_ptrs_stmts)
        if save_ptrs_stmts and enforce_same_ptrs_stmts:
            call = RUN_ONLY_IN_DEBUG_MODE.substitute(statements=save_ptrs_stmts) + \
                call + \
                RUN_ONLY_IN_DEBUG_MODE.substitute(statements=enforce_same_ptrs_stmts)
        return call

    def emit_call(env, tie_return_values):
        combined = nested_dict(env, declaration)
        # We only care about adding `at::AutoNonVariableTypeMode` guard for non-variable dispatch
        # (which corresponds to 'use_derived' strategy). The purpose of this guard is to make sure
        # the baseType operations still dispatch to non-Variable type, even if the arguments passed
        # in are now Variables.
        # See NOTE [ Treating Variables as non-Variables in type dispatch ] for details.
        base_type_call = emit_dispatch_call(combined['api_name'], 'self_', combined['unpacked_args'])
        if not modifies_arguments and not returns_void:
            call = DISPATCH_TO_NON_VAR_TYPE_WITH_TMP_RETURN_VALUES.substitute(
                base_type_call=base_type_call)

            call += wrap_output(tie_return_values, 'tmp')
        else:
            call = DISPATCH_TO_NON_VAR_TYPE_WITHOUT_RETURN_VALUES.substitute(
                base_type_call=base_type_call)
        call = enforce_same_tensorimpl_and_storage(env, call)
        return call

    def emit_history():
        fn = 'rebase' if modifies_arguments and view_info is None else 'set'
        output_names = [r['name'] for r in differentiable_outputs]
        # TODO: flatten allocates a std::vector, which could be expensive
        outs = CodeTemplate("flatten_tensor_args( ${outs} )").substitute(outs=output_names)
        return SET_HISTORY.substitute(fn=fn, differentiable_outputs=outs)

    def emit_save_outputs():
        if is_out_fn:
            # out functions don't currently support differentiation
            return ''
        func = declaration['derivative']
        if func is not None:
            stmts = save_variables(func['saved_outputs'], True)
            if len(stmts) == 0:
                return ''
            return CONDITIONAL.substitute(cond='grad_fn', statements=stmts)
        return ''

    def emit_check_inplace():
        if not inplace:
            return []
        return ['check_inplace({});'.format(arg['name']) for arg in differentiable_outputs]

    def emit_increment_version():
        if not modifies_arguments:
            return []
        return ['increment_version({});'.format(arg['name']) for arg in returns]

    env = {}
    combined = nested_dict(env, declaration)

    body = []

    declare_returned_variables, tie_return_values, get_return_value = format_return_variables(declaration)

    body.extend(unpack_args(env, declaration))
    if requires_derivative:
        body.extend(emit_check_inplace())
        body.extend(setup_derivative(differentiable_inputs))
    body.append(declare_returned_variables)

    body.append(emit_call(env, tie_return_values))
    body.extend(emit_increment_version())
    if requires_derivative:
        # set_flags has to appear after version_counter, because rebase_history
        # requires that the counter is incremented before it is called
        body.append(emit_history())
    if requires_derivative:
        body.append(emit_save_outputs())
        body.extend(emit_check_if_in_complex_autograd_allowlist())
    if base_name in RESET_GRAD_ACCUMULATOR:
        # `inplace` implies that there is exactly one output named `self`,
        # so we can keep the generated code easy. If you need to
        # `reset_grad_accumulator` in an operator that's not `inplace`, you can
        # remove this assert but the code generation will get more elaborate
        assert inplace
        body.append('reset_grad_accumulator(self);')
    if not returns_void:
        body.append('return {};'.format(get_return_value))
    return body


def unpack_args(env, declaration):
    def requires_unpack(arg):
        return 'Tensor' in arg['dynamic_type']

    body = []
    unpacked_args = []
    unpacked_args_simple_type = {}
    if declaration['use_c10_dispatcher'] in ['full', 'hacky_wrapper_for_legacy_signatures']:
        arguments = declaration['schema_order_arguments']
    else:
        assert declaration['use_c10_dispatcher'] == 'with_codegenerated_unboxing_wrapper'
        arguments = declaration['arguments']
    for i, arg in enumerate(arguments):
        if not requires_unpack(arg):
            unpacked_args.append(arg['name'])
            unpacked_args_simple_type[arg['name']] = arg['simple_type']
            continue

        dynamic_type = arg['dynamic_type']
        if 'TensorOptions' not in dynamic_type:
            is_nullable = arg.get('is_nullable', False)
            ref = (not is_nullable) and dynamic_type not in ['TensorList']
            suffix = '_opt' if is_nullable and dynamic_type != 'TensorList' else ''

            body.append(UNPACK_TENSOR.substitute(
                arg_name=arg['name'],
                arg_pos=i,
                suffix=suffix,
                ref='&' if ref else '',
            ))
        else:
            # Okay, we are abusing the definition of 'unpack' here a bit,
            # although it's still getting the non-variable from the variable
            # (in this case via TensorOptions rather than Variable/Tensor).
            assert declaration['use_c10_dispatcher'] == 'with_codegenerated_unboxing_wrapper', \
                "VariableKernel shouldn't take TensorOptions if the op is c10-full"
            body.append(LEGACY_WRAP_OPTIONS.substitute(arg_name=arg['name']))

        unpacked_args.append(arg['name'] + '_')
        unpacked_args_simple_type[arg['name'] + '_'] = arg['simple_type']

    env['unpacked_args'] = unpacked_args
    env['unpacked_args_simple_type'] = unpacked_args_simple_type
    return body


def dispatch_strategy(declaration):
    """How are we going to call the underlying implementation of a
    declaration?  There are two strategies:

        - use_derived: we want to call the implementation on CPUDoubleType
          (or a similar, derived Type instance).  Because these derived
          instances deal in Tensors, not Variables (it's a completely different
          object, so it doesn't dispatch back to VariableType), code on
          this dispatch path needs to wrap/unwrap tensors.  If the
          derived implementation takes and returns tensors, the
          implementation is usually differentiable (although we also use
          the derived dispatch path for non-differentiable functions
          that we still want to dispatch on the derived Type instance;
          e.g., size())

        - use_type: we want to call the implementation on Type, because
          it is implemented concretely, and the functions it invokes will
          get dispatched back to VariableType (which will ensure that they
          are differentiable.)
    """
    if declaration['abstract'] or declaration['derivative'] is not None:
        # If the function is abstract (not implemented on at::Type), we must
        # call the implementation on the derived type with unpacked tensors.

        # If the function has a derivative specified and is concrete, we could
        # call either implementation. We prefer the calling the derived
        # type's implementation with unpacked tensors because it is more
        # performant in some cases: any internal calls to other ATen functions
        # won't have the history tracked.

        # If the function has a type dispatched argument (i.e. is a factory),
        # we prefer calling the derived type's implementation both because it is
        # more performant and to ensure factory functions return tensors with _version
        # of 0 (probably not strictly necessary, but nice to have to keeps versions simple
        # to understand.

        return 'use_derived'
    else:
        # If the function is concrete (we don't have to override it) and we
        # didn't declare it in derivatives.yaml, we'll assume that it is
        # actually implemented out of differentiable functions. (This
        # assumption might not hold, but then you'll see gradcheck fail.)
        return 'use_type'<|MERGE_RESOLUTION|>--- conflicted
+++ resolved
@@ -69,11 +69,7 @@
     'dot', 'vdot', 'cholesky', 'triangular_solve', 'mm', '_unsafe_view', 'mv', 'ger',
     'bmm', 'diagonal', 'alias', 'atan', 'log', 'log10', 'log1p', 'log2', 'reciprocal',
     'tan', 'pow', 'rsqrt', 'tanh', 'tanh_backward', 'asinh', 'acosh', 'take', 'fill_',
-<<<<<<< HEAD
-    'exp', 'nonzero', 'mean', 'inverse', 'solve', 'addcmul', 'addcdiv'
-=======
-    'exp', 'nonzero', 'mean', 'inverse', 'solve', 'linalg_cholesky'
->>>>>>> 0e98fdd3
+    'exp', 'nonzero', 'mean', 'inverse', 'solve', 'linalg_cholesky', 'addcmul', 'addcdiv'
 }
 
 # Some operators invalidate the grad_accumulator. Let's reset it.
