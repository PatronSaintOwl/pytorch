#include <torch/library.h>
#include <ATen/VmapTransforms.h>
#include <ATen/BatchedFallback.h>
#include <ATen/ATen.h>

namespace at {

// NOTE: [What is a batching rule?]
//
// A *batching rule* implements the logic of how to call an operator on inputs
// that have zero or more additional batch dimensions. When one does a vmap, the
// dimension(s) being vmap'ed over get recorded as batch dimensions.
//
// For example, vmap(torch.add)(x, y)
// 1. wraps `x` into batched_x = BatchedTensor(x, bdims=[(lvl=1, dim=0)];
// 2. wraps `y` into batched_y = BatchedTensor(y, bdims=[(lvl=1, dim=0)];
// 3. and then runs `torch.add(batched_x, batched_y)`.

// NOTE: [When should I add a batching rule?]
// When you are adding a new operator, you'll need to add a batching rule so
// that vmap can work efficiently with said operator. If you do not, we'll attempt
// to generate a slow fallback for the batching rule.

// NOTE: [How to write batching rules?]
// The signature of a batching rule should look like exactly like the C++ signature
// of its operator.
//
// First, see NOTE: [Logical vs physical args] in VmapTransforms.h for terminology.
//
// At a high level, what a batching rule does is the following:
// 1. Converts (logical) BatchedTensors to views on physical tensors.
// 2. Converts logical arguments (e.g. dimension indexes, shapes) to physical
//    arguments that correspond to the physical tensors.
// 3. Calls at:: operations on the physical tensors and arguments to produce
//    some physical results.
// 4. Converts physical results back to BatchedTensors.
//
// Steps 1, 2, and 4 differ for operators with different batching behaviors. When
// writing a new batching rule, please select a VmapTransform that matches the
// batching behavior of your operation. The VmapTransform provides helper functions
// to do steps (1), (2), and (4).
// (see NOTE: [What is an VmapTransform?] in VmapTransforms.h)

// Note: [Future plans]
// The API for writing a batching rule isn't stable. In the future, we'd like
// to think about the problem of translating these batching rules to TorchScript.
// Ideally batching rules in eager mode vs TorchScript would look pretty similar,
// if not use the same mechanism. In order to accomplish that we might have to
// do some refactoring.

Tensor sum_batching_rule(const Tensor& self, IntArrayRef dims, bool keepdim, optional<ScalarType> dtype) {
  // PyTorch has a special case where sum(scalar_tensor, dim=0) does not fail
  // and instead returns a new scalar tensor. If the following happens:
  // >>> x = torch.randn(B0)  # the per-examples are all scalars
  // >>> vmap(partial(torch.sum, dim=0), x)
  // then we replicate the behavior of sum(scalar_tensor, dim=0).
  if (/*logical*/self.dim() == 0 && dims.size() == 1 && dims[0] == 0) {
    return self.clone();
  }
  auto self_physical = MultiBatchVmapTransform::logicalToPhysical(self);
  auto dims_physical = self_physical.getPhysicalDims(dims);
  auto result = at::sum(self_physical.tensor(), dims_physical, keepdim, dtype);
  return self_physical.newLogicalFromPhysical(result);
}

bool isPhysicalScalarTensor(const Tensor& logical_tensor) {
  if (logical_tensor.dim() > 0) {
    return false;
  }
  auto* batched = maybeGetBatchedImpl(logical_tensor);
  if (batched) {
    return false;
  }
  return true;
}

template <typename F, F Func, typename... ExtraArgs>
Tensor binary_pointwise_batching_rule(
    const Tensor& self, const Tensor& other, ExtraArgs... args) {
  if (self.dim() > 0 && other.dim() > 0) {
    auto physical_args = BroadcastingVmapTransform::logicalToPhysical({self, other});
    auto result = Func(physical_args[0].tensor(), physical_args[1].tensor(), args...);
    return physical_args[0].newLogicalFromPhysical(result);
  }
  if (isPhysicalScalarTensor(self)) {
    auto other_physical = MultiBatchVmapTransform::logicalToPhysical(other);
    auto result = Func(self, other_physical.tensor(), args...);
    return other_physical.newLogicalFromPhysical(result);
  }
  if (isPhysicalScalarTensor(other)) {
    auto self_physical = MultiBatchVmapTransform::logicalToPhysical(self);
    auto result = Func(self_physical.tensor(), other, args...);
    return self_physical.newLogicalFromPhysical(result);
  }

  // At this point, we know at least one of the operands is a logical Scalar tensor.
  // Here we must emulate TensorIterator's special behavior on Scalars.
  //
  // As a motivating example, consider the following:
  //   x = torch.randn(3, 10)
  //   y = torch.randn(3, dtype=torch.double)
  //   vmap(torch.mul)(torch.randn(3, 10), torch.randn(3, dtype=torch.double))
  //
  // At a per-example level, we are adding FloatTensor[10] and DoubleTensor[];
  // Type Promotion dictates that the result should be FloatTensor[10].
  // This means we cannot directly pass the physical tensors (x and y) to
  // TensorIterator (if we did, it would promote them to DoubleTensor).
  //
  // FIXME(rzou): I didn't want to go down the slippery slope of emulating
  // everything TensorIterator does (it would be better to refactor out the
  // TensorIterator logic). The one thing that this code doesn't handle
  // is cross-device logical scalar tensors.
  //   cpu_tensor = torch.randn(3)
  //   cuda_tensor = torch.randn(3, 10, device='cuda')
  //   vmap(torch.mul)(cpu_tensor, cuda_tensor)
  //
  // At a per-example level, we are adding CPUTensor[] and CUDATensor[10].
  // TensorIterator allows for this cross-device operation because one of the
  // tensors is a Scalar CPU tensor. However, the following code will throw an
  // error in that case. I don't expect to see many use cases for this, so
  // this is probably fine as-is.
  auto logical_self = self;
  auto logical_other = other;
  auto result_type = at::native::result_type(logical_self, logical_other);
  if (logical_self.scalar_type() != result_type) {
    logical_self = logical_self.to(result_type);
  }
  if (logical_other.scalar_type() != result_type) {
    logical_other = logical_other.to(result_type);
  }
  auto physical_args = BroadcastingVmapTransform::logicalToPhysical(
      {logical_self, logical_other});
  auto result = Func(physical_args[0].tensor(), physical_args[1].tensor(), args...);
  return physical_args[0].newLogicalFromPhysical(result);
}

Tensor expand_batching_rule(const Tensor& self, IntArrayRef size, bool implicit) {
  auto self_physical = MultiBatchVmapTransform::logicalToPhysical(self);
  auto size_physical = self_physical.getPhysicalShape(size);
  auto self_physical_dim = self_physical.tensor().dim();

  TORCH_CHECK(self_physical_dim <= size_physical.size(),
       "expand: the number of sizes provided (", /*logical*/size.size(), ") ",
       "must be greater or equal to the number of dimensions in the tensor (",
       /*logical dim*/self.dim(), ")");

  if (self_physical_dim == size_physical.size()) {
    auto result = self_physical.tensor().expand(size_physical, implicit);
    return self_physical.newLogicalFromPhysical(result);
  }

  TORCH_INTERNAL_ASSERT(self_physical_dim < size_physical.size());
  // Here, we know we are expanding a (logical) tensor to a larger number
  // of dimensions. We have to be careful because we can't call expand directly
  // due to the presence of batch dimensions.
  //
  // As an example, let B0 be a batch dimension and consider expand(Tensor[B0, 3], [2, 3]).
  // The result should be a tensor of size [B0, 2, 3].
  // A physical view of size [B0, 3] can't directly be expanded to size [B0, 2, 3]
  // so the strategy here is to view it first as a tensor of size [B0, 1, 3] and
  // then expand.
  auto self_physical_size = self_physical.tensor().sizes();
  auto extra_dims = size_physical.size() - self_physical_dim;
  VmapDimVector view_shape(size_physical.size(), 1);
  std::copy(self_physical_size.begin(),
            self_physical_size.begin() + self_physical.numBatchDims(),
            view_shape.begin());
  std::copy(self_physical_size.begin() + self_physical.numBatchDims(),
            self_physical_size.end(),
            view_shape.begin() + self_physical.numBatchDims() + extra_dims);
  auto result = self_physical.tensor().view(view_shape).expand(size_physical, implicit);
  return self_physical.newLogicalFromPhysical(result);
}

std::vector<Tensor> chunk_batching_rule(const Tensor& self, int64_t chunks, int64_t dim) {
  auto self_physical = MultiBatchVmapTransform::logicalToPhysical(self);
  auto dim_physical = self_physical.getPhysicalDim(dim);
  auto result = at::chunk(self_physical.tensor(), chunks, dim_physical);
  self_physical.makeLogicalFromPhysicalListInplace(result);
  return result;
}

std::vector<Tensor> tensor_split_sections_batching_rule(const Tensor& self, int64_t sections, int64_t dim) {
  auto self_physical = MultiBatchVmapTransform::logicalToPhysical(self);
  auto dim_physical = self_physical.getPhysicalDim(dim);
  auto result = at::tensor_split(self_physical.tensor(), sections, dim_physical);
  self_physical.makeLogicalFromPhysicalListInplace(result);
  return result;
}

std::vector<Tensor> tensor_split_indices_batching_rule(const Tensor& self, IntArrayRef indices, int64_t dim) {
  auto self_physical = MultiBatchVmapTransform::logicalToPhysical(self);
  auto dim_physical = self_physical.getPhysicalDim(dim);
  auto result = at::tensor_split(self_physical.tensor(), indices, dim_physical);
  self_physical.makeLogicalFromPhysicalListInplace(result);
  return result;
}

Tensor unsqueeze_batching_rule(const Tensor& self, int64_t dim) {
  auto self_physical = MultiBatchVmapTransform::logicalToPhysical(self);
  // NB: unsqueeze has some special handling of its `dim` argument so we can't call
  // self_physical.getPhysicalDim directly. In particular, native::unsqueeze
  // wraps the dim to (the logical dimension) + 1, so we need to do that here too.
  // https://github.com/pytorch/pytorch/blob/b623bdeabb0aa8da44285d303246e7f8ac06c2a9/aten/src/ATen/native/TensorShape.cpp#L1413
  auto dim_physical =
      self_physical.numBatchDims() + maybe_wrap_dim(dim, /*logical_dim*/self.dim() + 1);
  auto result = self_physical.tensor().unsqueeze(dim_physical);
  return self_physical.newLogicalFromPhysical(result);
}

Tensor squeeze_dim_batching_rule(const Tensor& self, int64_t dim) {
  auto self_physical = MultiBatchVmapTransform::logicalToPhysical(self);
  auto dim_physical = self_physical.getPhysicalDim(dim);
  auto result = self_physical.tensor().squeeze(dim_physical);
  return self_physical.newLogicalFromPhysical(result);
}

Tensor transpose_int_batching_rule(const Tensor& self, int64_t dim0, int64_t dim1) {
  auto self_physical = MultiBatchVmapTransform::logicalToPhysical(self);
  auto dim0_physical = self_physical.getPhysicalDim(dim0);
  auto dim1_physical = self_physical.getPhysicalDim(dim1);
  auto result = self_physical.tensor().transpose(dim0_physical, dim1_physical);
  return self_physical.newLogicalFromPhysical(result);
}

Tensor permute_batching_rule(const Tensor& self, IntArrayRef dims) {
  auto self_physical = MultiBatchVmapTransform::logicalToPhysical(self);
  auto dims_physical = self_physical.getPhysicalDims(dims);

  VmapDimVector all_dims_physical;
  all_dims_physical.reserve(self_physical.tensor().dim());
  for (int64_t bdim = 0; bdim < self_physical.numBatchDims(); bdim++) {
    all_dims_physical.push_back(bdim);
  }
  all_dims_physical.insert(
      all_dims_physical.end(),
      dims_physical.begin(),
      dims_physical.end());
  auto result = self_physical.tensor().permute(all_dims_physical);
  return self_physical.newLogicalFromPhysical(result);
}

Tensor select_batching_rule(const Tensor& self, int64_t dim, int64_t index) {
  auto self_physical = MultiBatchVmapTransform::logicalToPhysical(self);
  auto dim_physical = self_physical.getPhysicalDim(dim);
  auto result = self_physical.tensor().select(dim_physical, index);
  return self_physical.newLogicalFromPhysical(result);
}

static int64_t getGradInputPhysicalDim(int64_t dim, IntArrayRef input_sizes, int64_t num_batch_dims) {
  return maybe_wrap_dim(dim, input_sizes.size()) + num_batch_dims;
}

Tensor select_backward_batching_rule(const Tensor& grad, IntArrayRef input_sizes, int64_t dim, int64_t index) {
  auto grad_physical = MultiBatchVmapTransform::logicalToPhysical(grad);
  auto grad_input = at::zeros(grad_physical.getPhysicalShape(input_sizes), grad.options());
  auto physical_dim = getGradInputPhysicalDim(dim, input_sizes, grad_physical.numBatchDims());
  grad_input.select(physical_dim, index).copy_(grad_physical.tensor());
  return grad_physical.newLogicalFromPhysical(grad_input);
}

Tensor slice_batching_rule(const Tensor& self, int64_t dim, int64_t start, int64_t end, int64_t step) {
  auto self_physical = MultiBatchVmapTransform::logicalToPhysical(self);
  auto dim_physical = self_physical.getPhysicalDim(dim);
  auto result = self_physical.tensor().slice(dim_physical, start, end, step);
  return self_physical.newLogicalFromPhysical(result);
}

Tensor slice_backward_batching_rule(const Tensor& grad, IntArrayRef input_sizes, int64_t dim, int64_t start, int64_t end, int64_t step) {
  auto grad_physical = MultiBatchVmapTransform::logicalToPhysical(grad);
  auto grad_input = at::zeros(grad_physical.getPhysicalShape(input_sizes), grad.options());
  auto physical_dim = getGradInputPhysicalDim(dim, input_sizes, grad_physical.numBatchDims());
  grad_input.slice(physical_dim, start, end, step).copy_(grad_physical.tensor());
  return grad_physical.newLogicalFromPhysical(grad_input);
}

Tensor diagonal_batching_rule(const Tensor& self, int64_t offset, int64_t dim1, int64_t dim2) {
  auto self_physical = MultiBatchVmapTransform::logicalToPhysical(self);
  auto dim1_physical = self_physical.getPhysicalDim(dim1);
  auto dim2_physical = self_physical.getPhysicalDim(dim2);
  auto result = at::diagonal(self_physical.tensor(), offset, dim1_physical, dim2_physical);
  return self_physical.newLogicalFromPhysical(result);
}

Tensor diagonal_backward_batching_rule(const Tensor& grad, IntArrayRef input_sizes, int64_t offset, int64_t dim1, int64_t dim2) {
  auto grad_physical = MultiBatchVmapTransform::logicalToPhysical(grad);
  auto grad_input = at::zeros(grad_physical.getPhysicalShape(input_sizes), grad.options());
  auto dim1_physical = getGradInputPhysicalDim(dim1, input_sizes, grad_physical.numBatchDims());
  auto dim2_physical = getGradInputPhysicalDim(dim2, input_sizes, grad_physical.numBatchDims());
  grad_input.diagonal(offset, dim1_physical, dim2_physical).copy_(grad_physical.tensor());
  return grad_physical.newLogicalFromPhysical(grad_input);
}

Tensor movedim_batching_rule(const Tensor& self, IntArrayRef source, IntArrayRef destination) {
  auto self_physical = MultiBatchVmapTransform::logicalToPhysical(self);
  auto source_physical = self_physical.getPhysicalDims(source);
  auto destination_physical = self_physical.getPhysicalDims(destination);
  auto result = at::movedim(self_physical.tensor(), source_physical, destination_physical);
  return self_physical.newLogicalFromPhysical(result);
}

Tensor reshape_batching_rule(const Tensor& self, IntArrayRef shape) {
  auto self_physical = MultiBatchVmapTransform::logicalToPhysical(self);
  auto shape_physical = self_physical.getPhysicalShape(shape);
  auto result = self_physical.tensor().reshape(shape_physical);
  return self_physical.newLogicalFromPhysical(result);
}

std::vector<Tensor> split_batching_rule(const Tensor& self, int64_t split_size, int64_t dim) {
  auto self_physical = MultiBatchVmapTransform::logicalToPhysical(self);
  auto dim_physical = self_physical.getPhysicalDim(dim);
  auto result = at::split(self_physical.tensor(), split_size, dim_physical);
  self_physical.makeLogicalFromPhysicalListInplace(result);
  return result;
}

std::vector<Tensor> split_with_sizes_batching_rule(const Tensor& self, IntArrayRef split_sizes, int64_t dim) {
  auto self_physical = MultiBatchVmapTransform::logicalToPhysical(self);
  auto dim_physical = self_physical.getPhysicalDim(dim);
  auto result = at::split_with_sizes(self_physical.tensor(), split_sizes, dim_physical);
  self_physical.makeLogicalFromPhysicalListInplace(result);
  return result;
}

std::vector<Tensor> unbind_batching_rule(const Tensor& self, int64_t dim) {
  auto self_physical = MultiBatchVmapTransform::logicalToPhysical(self);
  auto dim_physical = self_physical.getPhysicalDim(dim);
  auto result = at::unbind(self_physical.tensor(), dim_physical);
  self_physical.makeLogicalFromPhysicalListInplace(result);
  return result;
}

Tensor unfold_batching_rule(const Tensor& self, int64_t dim, int64_t size, int64_t step) {
  auto self_physical = MultiBatchVmapTransform::logicalToPhysical(self);
  auto dim_physical = self_physical.getPhysicalDim(dim);
  auto result = self_physical.tensor().unfold(dim_physical, size, step);
  return self_physical.newLogicalFromPhysical(result);
}

Tensor view_batching_rule(const Tensor& self, IntArrayRef size) {
  auto self_physical = MultiBatchVmapTransform::logicalToPhysical(self);
  auto size_physical = self_physical.getPhysicalShape(size);
  auto result = self_physical.tensor().view(size_physical);
  return self_physical.newLogicalFromPhysical(result);
}

<<<<<<< HEAD
// What are the semantics of as_strided inside of vmap?
// y = vmap(lambda x: x.as_strided(sizes, strides, offset))(xs)
// This returns a view on `x`, `y`, such that each y[i] has:
// - sizes: `sizes`
// - strides: `strides`
// - storage_offset: offset + i * x.stride(batch_dim)
//
// In other words, it is as if we had treated each x[i] as having storage
// offset equal to xs.offset() and called as_strided(sizes, sizes, offset).
// (that is equivalent to x[i].as_strided(
//    sizes, sizes, offset + x[i].storage_offset() - xs.offset()) for all i)
//
// Note that this *may* be different from actually running as_strided
// in a for-loop. This is due to how as_strided takes in `offset` to be
// an *absolute* offset. As an example, consider:
// >>> x = torch.tensor([0., 1., 2., 3., 4.]).as_strided([4], [1], 1)
// >>> z = [x[i].as_strided([1], [1], 1) for i in range(4)]
// Each z[i] is actually the same view on x (z[i] == torch.tensor([1.]))!
// However, we consider the above for-loop comprehension to be a user error:
// a user should have written the following if they wanted to use as_strided
// in a per-sample way:
// >>> z = [x[i].as_strided([1], [1], 1 + x[i].storage_offset() - 1) for i in range(4)]
Tensor as_strided_batching_rule(
    const Tensor& tensor,
    IntArrayRef sizes,
    IntArrayRef strides,
    optional<int64_t> storage_offset) {
  auto physical_view = at::MultiBatchVmapTransform::logicalToPhysical(tensor);
  auto num_batch_dims = physical_view.numBatchDims();
  auto physical_sizes = physical_view.getPhysicalShape(sizes);

  // physical_strides = physical tensor's batch strides + (logical) strides
  at::VmapDimVector physical_strides;
  physical_strides.reserve(num_batch_dims + strides.size());
  physical_strides.insert(
      physical_strides.end(),
      physical_view.tensor().strides().begin(),
      physical_view.tensor().strides().begin() + num_batch_dims);
  physical_strides.insert(
      physical_strides.end(),
      strides.begin(),
      strides.end());

  // If zi = xs[i].as_strided(sizes, strides, offset + xs[i].offset() - xs.offset())
  // is valid for all i, then it turns out that
  // xs.as_strided(physical_sizes, physical_strides, offset) always succeeds
  // and creates a tensor y such that each y[i] references the same memory
  // locations as zi. See NOTE: [When will the as_strided batching rule fail?]
  auto result = physical_view.tensor().as_strided(
      physical_sizes, physical_strides, storage_offset);
  return physical_view.newLogicalFromPhysical(result);
}

// NOTE: [When will the as_strided batching rule fail?]
// If zi = xs[i].as_strided(sizes, strides, offset + xs[i].offset() - xs.offset())
// is valid for all i, then it turns out that
// xs.as_strided(physical_sizes, physical_strides, offset) always succeeds and
// creates a tensor y such that each y[i] refers to the same memory as zi.
//
// Let's say we have xs[i].as_strided(sizes, strides, offset + xs[i].offset() - xs.offset()).
// Furthermore, let's say that as a part of being "valid" this as_strided call
// does not return a result that can index memory not indexable by xs[i].
//
// Assume that there's only one batch dim and it is at the front of the
// `xs` tensor.
//
// Let B be the batch size and S be the stride of the batch dim.
//
// [[A]]
// xs[i].as_strided(sizes, strides, offset + xs[i].offset() - xs.offset()) has:
// - sizes: sizes
// - strides: strides
// - offset: offset + S * i
//
// x.as_strided itself checks that:
// - (sizes, strides, offset) are in bounds for `x`'s storage.
// - strides are positive
// - offset is positive
//
// Claim 1: if xs[i].as_strided(sizes, strides, offset + xs[i].offset() - xs.offset())
// is valid, then
// ([B] + sizes, [S] + strides, offset + xs.offset()) are in bounds for `xs`'s storage.
//
// If we have the claim, then xs.as_strided([B] + sizes, [S] + strides, offset)
// won't error out. So all we need to check is that the memory locations are
// what we expected. See [[B]] for proof (it's not very important)
//
// xs.as_strided(physical_sizes, physical_strides, offset) is equivalent to
// xs.as_strided([B] + sizes, [S] + strides, offset)
//
// xs.as_strided([B] + sizes, [S] + strides, offset) has:
// - sizes: [B] + sizes
// - strides: [S] + strides
// - offset: offset
//
// xs.as_strided([B] + sizes, [S] + strides, offset)[i] has:
// - sizes: sizes
// - strides: strides
// - offset: offset + S * i
// These memory locations are exactly the same as what we got for [[A]],
// so the xs.as_strided([B] + sizes, [S] + strides, offset) is valid.
//
// [[B]] Hand-wavy proof of Claim 1:
// Part of our definition of being valid is that xs[i].as_strided(...)
// must return a tensor that only uses memory indexable by xs[i].
// This means that (sizes, strides, offset + xs[i].offset() - xs.offset()) satisfies:
//    offset + xs[i].offset() - xs.offset() + 1 + \sum_j (sizes[j] - 1) * strides[j]
//    <= xs[i].offset() + 1 + \sum_j (xs[i].size(j) - 1) * xs[i].stride(j)
// (the largest-index memory location of xs[i].as_strided(...) must be \leq
// the largest-index memory location of xs[i])
//
// Fiddling that inequality gives us:
//    offset - xs.offset() + 1 + \sum_j (sizes[j] - 1) * strides[j]
//    <= 1 + \sum_j (xs[i].size(j) - 1) * xs[i].stride(j)
//
//    offset - xs.offset() + 1 + (B-1)*S + \sum_j (sizes[j] - 1) * strides[j]
//    <= 1 + (B-1)*S + \sum_j (xs[i].size(j) - 1) * xs[i].stride(j)
//
//    offset - xs.offset() + 1 + (B-1)*S + \sum_j (sizes[j] - 1) * strides[j]
//    <= 1 + \sum_j (xs.size(j) - 1) * xs.stride(j)
//
//    offset + 1 + (B-1)*S + \sum_j (sizes[j] - 1) * strides[j]
//    <= xs.offset() + 1 + \sum_j (xs.size(j) - 1) * xs.stride(j)
// (the largest-index memory location of xs.as_strided(size, stride, offset)
// is \leq than the largest-index memory location of xs)
//
// Therefore ([B] + sizes, [S] + strides, offset) are in bounds for
// `xs`'s storage.

=======
Tensor view_as_complex_batching_rule(const Tensor& self) {
  // guard against the a user passing in a batch of scalar tensors with batch
  // size equal to 2.
  TORCH_CHECK(self.sizes().size() != 0, "Input tensor must have one or more dimensions");
  auto self_physical = MultiBatchVmapTransform::logicalToPhysical(self);
  auto result = at::view_as_complex(self_physical.tensor());
  return self_physical.newLogicalFromPhysical(result);
}

>>>>>>> 55d6ea90
template <typename F, F Func, typename... ExtraArgs>
Tensor unwrap_and_call(const Tensor& input, ExtraArgs... args) {
  auto* input_batched = unsafeGetBatchedImpl(input);
  auto output_physical = Func(input_batched->value(), args...);
  auto old_bdims = input_batched->bdims();
  return makeBatched(output_physical, BatchDims(old_bdims.begin(), old_bdims.end()));
}

template <typename F, F Func, typename... ExtraArgs>
Tensor unwrap_and_call_method(const Tensor& input, ExtraArgs... extra_args) {
  auto* input_batched = unsafeGetBatchedImpl(input);
  auto output_physical = (input_batched->value().*Func)(extra_args...);
  auto old_bdims = input_batched->bdims();
  return makeBatched(output_physical, BatchDims(old_bdims.begin(), old_bdims.end()));
}

Tensor pow_scalar_Tensor_batching_rule(Scalar other, const Tensor& self) {
  auto* self_batched = unsafeGetBatchedImpl(self);
  auto output_physical = at::pow(other, self_batched->value());
  auto old_bdims = self_batched->bdims();
  return makeBatched(output_physical, BatchDims(old_bdims.begin(), old_bdims.end()));
}

Tensor clone_batching_rule(const Tensor& self, optional<MemoryFormat> memory_format) {
  // Memory format support is a little tricky because vmap is allowed to move
  // around batch dimensions and some memory formats are rank-dependent.
  // One ambiguity that we will need to resolve is:
  // - does cloning with contiguous format mean that the non-batch dims become
  //   contiguous, or that the tensor with the batch dims becomes contiguous? e.g.
  //   vmap(lambda x: x.clone(torch.contiguous_format), in_dims=1)(torch.rand(3, B0, 5))
  // Another weird case is:
  // - a tensor with MemoryFormat::ChannelsLast MUST have 4 dimensions. Do we
  //   allow the user to clone a Tensor with 3 logical dimensions and 1 batch
  //   dim into a ChannelsLast Tensor? What about a Tensor with 3 logical dims
  //   and N>1 batch dims?
  TORCH_CHECK(!memory_format.has_value() || memory_format == MemoryFormat::Preserve,
      "NYI: Tensor.clone(memory_format) with memory_format not equal to "
      "torch.preserve_format (got ", *memory_format, ")");
  auto* self_batched = unsafeGetBatchedImpl(self);
  auto output_physical = at::clone(self_batched->value(), memory_format);
  auto old_bdims = self_batched->bdims();
  return makeBatched(output_physical, BatchDims(old_bdims.begin(), old_bdims.end()));
}

// Note [Batching rules for matmul-like operators]
// at::matmul doesn't "de-expand" arguments to get better performance (maybe
// it should). In the batching rules for matmul-like operators (dot, mv, mm),
// we should be careful not to expand any unnecessary dimensions. e.g., if
// only one of the two arguments is a BatchedTensor, then we should try
// not to expand batch dimensions onto the other arg.
Tensor mv_batching_rule(const Tensor& self, const Tensor& other) {
  auto self_batched = isBatchedTensor(self);
  auto other_batched = isBatchedTensor(other);

  // A shape checking API would be nice...
  TORCH_CHECK(self.dim() == 2 && other.dim() == 1,
      "mv(self, other): Shape mismatch: expected matrix "
      "(got `self` of size ", self.sizes(), ") ",
      "and vector (got `other` of size ", other.sizes(), ")");

  // See Note [Batching rules for matmul-like operators] for why we have cases
  if (self_batched && !other_batched) {
    auto self_physical = MultiBatchVmapTransform::logicalToPhysical(self);
    auto result = at::matmul(self_physical.tensor(), other);
    return self_physical.newLogicalFromPhysical(result);
  }
  if (!self_batched && other_batched) {
    // self_physical: [L, K], other_physical: [..., K]
    // We view the tensors as [L, K], [..., K, 1], perform matmul to get
    // a tensor of size [..., L, 1], and unsqueeze the last dim.
    auto other_physical = MultiBatchVmapTransform::logicalToPhysical(other);
    auto result = at::matmul(self, other_physical.tensor().unsqueeze(-1));
    return other_physical.newLogicalFromPhysical(result.squeeze(-1));
  }
  if (self_batched && other_batched) {
    // self_physical: [..., L, K], other_physical: [..., K]
    // We view the tensors as [..., L, K], [..., K, 1], perform matmul to get
    // a tensor of size [..., L, 1], and unsqueeze the last dim.
    auto physical_args = MultiBatchVmapTransform::logicalToPhysical({self, other});
    auto result = at::matmul(
        physical_args[0].tensor(),
        physical_args[1].tensor().unsqueeze(-1));
    return physical_args[0].newLogicalFromPhysical(result.squeeze(-1));
  }
  TORCH_INTERNAL_ASSERT(false, "either self or other must be a BatchedTensor");
}

Tensor dot_batching_rule(const Tensor& self, const Tensor& other) {
  auto self_batched = isBatchedTensor(self);
  auto other_batched = isBatchedTensor(other);

  TORCH_CHECK(/*logical*/self.dim() == 1 && /*logical*/other.dim() == 1,
      "dot(self, other): Shape mismatch: vector "
      "(got `self` of size ", self.sizes(), ") ",
      "and vector (got `other` of size ", other.sizes(), ")");

  // See Note [Batching rules for matmul-like operators] for why we have cases
  if (self_batched && !other_batched) {
    // self_physical: [..., K], other_physical: [K]
    // View the tensors as [..., 1, K] and [K], perform matmul, and unsqueeze.
    auto self_physical = MultiBatchVmapTransform::logicalToPhysical(self);
    auto result = at::matmul(self_physical.tensor().unsqueeze(-2), other);
    return self_physical.newLogicalFromPhysical(result.squeeze(-1));
  }
  if (!self_batched && other_batched) {
    // self_physical: [K], other_physical: [..., K]
    // View the tensors as [K] and [..., K, 1], perform matmul, and unsqueeze.
    auto other_physical = MultiBatchVmapTransform::logicalToPhysical(other);
    auto result = at::matmul(self, other_physical.tensor().unsqueeze(-1));
    return other_physical.newLogicalFromPhysical(result.squeeze(-1));
  }
  if (self_batched && other_batched) {
    // self_physical: [..., K], other_physical: [..., K]
    // View the tensors as [..., 1, K] and [..., K, 1], perform matmul, and unsqueeze.
    auto physical_args = MultiBatchVmapTransform::logicalToPhysical({self, other});
    auto result = at::matmul(
        physical_args[0].tensor().unsqueeze(-2),
        physical_args[1].tensor().unsqueeze(-1));
    return physical_args[0].newLogicalFromPhysical(result.squeeze(-1).squeeze(-1));
  }
  TORCH_INTERNAL_ASSERT(false, "either self or other must be a BatchedTensor");
}

Tensor bmm_batching_rule(const Tensor& self, const Tensor& other) {
  TORCH_CHECK(/*logical*/self.dim() == 3 && /*logical*/other.dim() == 3,
      "bmm(self, other): Shape mismatch: expected 3D `self` "
      "(got `self` of size ", self.sizes(), ") ",
      "and 3D `other` (got `other` of size ", other.sizes(), ")");

  auto physical_args = BroadcastingVmapTransform::logicalToPhysical({self, other});
  auto result = at::matmul(physical_args[0].tensor(), physical_args[1].tensor());
  return physical_args[0].newLogicalFromPhysical(result);
}

Tensor mm_batching_rule(const Tensor& self, const Tensor& other) {
  auto self_batched = isBatchedTensor(self);
  auto other_batched = isBatchedTensor(other);

  TORCH_CHECK(/*logical*/self.dim() == 2 && /*logical*/other.dim() == 2,
      "mm(self, other): Shape mismatch: expected matrix "
      "(got `self` of size ", self.sizes(), ") ",
      "and matrix (got `other` of size ", other.sizes(), ")");

  // See Note [Batching rules for matmul-like operators] for why we have cases
  if (self_batched && !other_batched) {
    auto self_physical = MultiBatchVmapTransform::logicalToPhysical(self);
    auto result = at::matmul(self_physical.tensor(), other);
    return self_physical.newLogicalFromPhysical(result);
  }
  if (!self_batched && other_batched) {
    auto other_physical = MultiBatchVmapTransform::logicalToPhysical(other);
    auto result = at::matmul(self, other_physical.tensor());
    return other_physical.newLogicalFromPhysical(result);
  }
  if (self_batched && other_batched) {
    auto physical_args = MultiBatchVmapTransform::logicalToPhysical({self, other});
    auto result = at::matmul(physical_args[0].tensor(), physical_args[1].tensor());
    return physical_args[0].newLogicalFromPhysical(result.squeeze(-1).squeeze(-1));
  }
  TORCH_INTERNAL_ASSERT(false, "either self or other must be a BatchedTensor");
}

Tensor cat_batching_rule(TensorList tensors, int64_t dim) {
  auto physical_views = MultiBatchVmapTransform::logicalToPhysical(tensors);
  auto physical_tensors = fmap(
      physical_views, [](const VmapPhysicalView& view) -> Tensor { return view.tensor(); });
  TORCH_INTERNAL_ASSERT(
      tensors.size() > 0, "The dispatcher should not have dispatched here otherwise.");
  auto result = at::cat(physical_tensors, physical_views[0].getPhysicalDim(dim));
  return physical_views[0].newLogicalFromPhysical(result);
}

Tensor stack_batching_rule(TensorList tensors, int64_t dim) {
  auto physical_views = MultiBatchVmapTransform::logicalToPhysical(tensors);
  auto physical_tensors = fmap(
      physical_views, [](const VmapPhysicalView& view) -> Tensor { return view.tensor(); });
  TORCH_INTERNAL_ASSERT(
      tensors.size() > 0, "The dispatcher should not have dispatched here otherwise.");
  // NB: stack wraps the dimensionality to (logical dim + 1), so we have to
  // manually handle that here.
  auto dim_physical =
      physical_views[0].numBatchDims() + maybe_wrap_dim(dim, /*logical*/tensors[0].dim() + 1);
  auto result = at::stack(physical_tensors, dim_physical);
  return physical_views[0].newLogicalFromPhysical(result);
}

// I am quite sad that we need to register operators with exploded TensorOptions,
// even though the native:: implementations can use TensorOptions&.
// This also makes it hard to metaprogram: i.e., we can't use
// unwrap_and_call<..., at::to> because at::to takes TensorOptions& (!!)
Tensor to_dtype_layout_batching_rule(
    const Tensor& self,
    optional<ScalarType> dtype,
    optional<Layout> layout,
    optional<Device> device,
    optional<bool> pin_memory,
    bool non_blocking, bool copy,
    optional<MemoryFormat> memory_format) {
  auto options = TensorOptions()
    .dtype(dtype)
    .layout(layout)
    .device(device)
    .pinned_memory(pin_memory);
  auto* input_batched = unsafeGetBatchedImpl(self);
  auto output_physical = input_batched->value().to(options, non_blocking, copy, memory_format);
  auto old_bdims = input_batched->bdims();
  return makeBatched(output_physical, BatchDims(old_bdims.begin(), old_bdims.end()));
}

Tensor new_zeros_batching_rule(
    const Tensor& self,
    IntArrayRef size,
    optional<ScalarType> dtype,
    optional<Layout> layout,
    optional<Device> device,
    optional<bool> pin_memory) {
  auto physical_view = MultiBatchVmapTransform::logicalToPhysical(self);
  auto physical_size = physical_view.getPhysicalShape(size);
  auto options = TensorOptions()
    .dtype(dtype)
    .layout(layout)
    .device(device)
    .pinned_memory(pin_memory);
  auto result = physical_view.tensor().new_zeros(physical_size, options);
  return physical_view.newLogicalFromPhysical(result);
}

Tensor new_empty_batching_rule(
    const Tensor& self,
    IntArrayRef size,
    const TensorOptions& options) {
  auto physical_view = MultiBatchVmapTransform::logicalToPhysical(self);
  auto physical_size = physical_view.getPhysicalShape(size);
  auto result = physical_view.tensor().new_empty(physical_size, options);
  return physical_view.newLogicalFromPhysical(result);
}

TORCH_LIBRARY_IMPL(_, Batched, m) {
  m.fallback(torch::CppFunction::makeFromBoxedFunction<&batchedTensorForLoopFallback>());
}

TORCH_LIBRARY_IMPL(aten, Batched, m) {
  // NB: Ideally we would like some operators, like size.int, to "fallthrough"
  // to the underlying implementation. However, because a BatchedTensor is a
  // Tensor wrapper, it only has one dispatch key (Batched) on it. The resolution
  // here is to just directly call the underlying implementation.
  m.impl("size.int", static_cast<int64_t (*)(const Tensor&, int64_t)>(native::size));
  m.impl("_add_batch_dim", native::_add_batch_dim);
  m.impl("_remove_batch_dim", native::_remove_batch_dim);

  m.impl_UNBOXED("sum.dim_IntList", sum_batching_rule);
  m.impl("is_complex", native::is_complex);
  m.impl("conj", native::conj);

  // view operations
  m.impl("as_strided", as_strided_batching_rule);
  m.impl("chunk", chunk_batching_rule);
  m.impl("tensor_split.sections", tensor_split_sections_batching_rule);
  m.impl("tensor_split.indices", tensor_split_indices_batching_rule);
  m.impl("diagonal", diagonal_batching_rule);
  m.impl("expand", expand_batching_rule);
  m.impl("expand_as", native::expand_as); // composite wrt autograd
  m.impl("movedim.intlist", movedim_batching_rule);
  m.impl("movedim.int", static_cast<Tensor(*)(const Tensor&,int64_t,int64_t)>(native::movedim)); // composite wrt autograd
  // NB: static_cast because there's another variant of narrow. However, we don't
  // want to support the other variant yet bc it isn't documented...
  m.impl("narrow", static_cast<Tensor(*)(const Tensor&,int64_t,int64_t,int64_t)>(native::narrow)); // composite wrt autograd
  m.impl("numpy_T", native::numpy_T); // composite wrt autograd
  m.impl("permute", permute_batching_rule);
  m.impl("reshape", reshape_batching_rule);
  m.impl("reshape_as", native::reshape_as); // composite wrt autograd
  m.impl("select.int", select_batching_rule);
  m.impl("slice.Tensor", slice_batching_rule);
  m.impl("split.Tensor", split_batching_rule);
  m.impl("split_with_sizes", split_with_sizes_batching_rule);
  m.impl("squeeze.dim", squeeze_dim_batching_rule);
  m.impl("t", native::t); // composite wrt autograd
  m.impl("transpose.int", transpose_int_batching_rule);
  m.impl("unbind.int", unbind_batching_rule);
  m.impl("unfold", unfold_batching_rule);
  m.impl("unsqueeze", unsqueeze_batching_rule);
  m.impl("view", view_batching_rule);
  m.impl("view_as", native::view_as); // composite wrt autograd

  // unary pointwise, out-of-place, no additional arguments.
#define UNARY_POINTWISE(op) m.impl(#op, \
    unwrap_and_call<Tensor (*)(const Tensor&), at::op>);
  UNARY_POINTWISE(abs);
  UNARY_POINTWISE(acos);
  UNARY_POINTWISE(asin);
  UNARY_POINTWISE(atan);
  UNARY_POINTWISE(ceil);
  UNARY_POINTWISE(cos);
  UNARY_POINTWISE(cosh);
  UNARY_POINTWISE(_conj);
  UNARY_POINTWISE(digamma);
  UNARY_POINTWISE(exp);
  UNARY_POINTWISE(expm1);
  UNARY_POINTWISE(floor);
  UNARY_POINTWISE(frac);
  UNARY_POINTWISE(lgamma);
  UNARY_POINTWISE(log);
  UNARY_POINTWISE(log10);
  UNARY_POINTWISE(log1p);
  UNARY_POINTWISE(log2);
  UNARY_POINTWISE(neg);
  UNARY_POINTWISE(reciprocal);
  UNARY_POINTWISE(relu);
  UNARY_POINTWISE(round);
  UNARY_POINTWISE(rsqrt);
  UNARY_POINTWISE(sigmoid);
  UNARY_POINTWISE(sign);
  UNARY_POINTWISE(sin);
  UNARY_POINTWISE(sinh);
  UNARY_POINTWISE(sqrt);
  UNARY_POINTWISE(tan);
  UNARY_POINTWISE(tanh);
  UNARY_POINTWISE(trunc);
#undef UNARY_POINTWISE
#define TO_BATCHING_RULE(name, ...) \
  { \
    using to_type = Tensor(Tensor::*)(__VA_ARGS__) const; \
    m.impl(name, unwrap_and_call_method< \
        to_type, &Tensor::to, __VA_ARGS__>);\
  }
  TO_BATCHING_RULE("to.device", Device, ScalarType, bool, bool, optional<MemoryFormat>)
  TO_BATCHING_RULE("to.dtype", ScalarType, bool, bool, optional<MemoryFormat>)
  TO_BATCHING_RULE("to.other", const Tensor&, bool, bool, optional<MemoryFormat>)
  m.impl("to.dtype_layout", to_dtype_layout_batching_rule);
#undef TO_BATCHING_RULE
  m.impl("clone", clone_batching_rule);

  using TensorTensorType = Tensor (*)(const Tensor&, const Tensor&);
  using TensorScalarType = Tensor (*)(const Tensor&, Scalar);

#define BINARY_POINTWISE(op) \
  m.impl(#op".Tensor", binary_pointwise_batching_rule<TensorTensorType, at::op>); \
  m.impl(#op".Scalar", unwrap_and_call<TensorScalarType, at::op, Scalar>);
#define BINARY_POINTWISE_VA(op, ...) \
  { \
    using Binop = Tensor (*)(const Tensor&, const Tensor&, __VA_ARGS__); \
    using Unop = Tensor (*)(const Tensor&, Scalar, __VA_ARGS__); \
    m.impl(#op".Tensor", binary_pointwise_batching_rule<Binop, at::op, __VA_ARGS__>); \
    m.impl(#op".Scalar", unwrap_and_call<Unop, at::op, Scalar, __VA_ARGS__>); \
  }

  BINARY_POINTWISE_VA(add, Scalar);
  BINARY_POINTWISE_VA(sub, Scalar);
  BINARY_POINTWISE_VA(rsub, Scalar);
  BINARY_POINTWISE(mul);
  BINARY_POINTWISE(div);

  // at::pow has three out-of-place overloads
  m.impl("pow.Tensor_Tensor", binary_pointwise_batching_rule<TensorTensorType, at::pow>);
  m.impl("pow.Tensor_Scalar", unwrap_and_call<TensorScalarType, at::pow, Scalar>);
  m.impl("pow.Scalar", pow_scalar_Tensor_batching_rule);

  m.impl("sigmoid_backward", binary_pointwise_batching_rule<TensorTensorType, at::sigmoid_backward>);

  // for at::result_type, call the native::result_type implementation.
  // We don't have to do anything special because native::result_type operates
  // on the logical shape of the tensors.
  m.impl("result_type.Tensor", static_cast<ScalarType (*)(const Tensor&, const Tensor&)>(native::result_type));
  m.impl("result_type.Scalar", static_cast<ScalarType (*)(const Tensor&, Scalar)>(native::result_type));
  m.impl("result_type.Scalar_Tensor", static_cast<ScalarType (*)(Scalar, const Tensor&)>(native::result_type));
  m.impl("result_type.Scalar_Scalar", static_cast<ScalarType (*)(Scalar, Scalar)>(native::result_type));

#undef BINARY_POINTWISE_VA
#undef BINARY_POINTWISE


#define TRIVIAL_OP(op) m.impl(#op, \
    unwrap_and_call<Tensor (*)(const Tensor&), at::op>);
  // complex number view operators
  TRIVIAL_OP(imag)
  TRIVIAL_OP(real);
  TRIVIAL_OP(view_as_real);
  m.impl("view_as_complex", view_as_complex_batching_rule);
#undef TRIVIAL

  // matmul-like operators
  m.impl("mv", mv_batching_rule);
  m.impl("dot", dot_batching_rule);
  m.impl("bmm", bmm_batching_rule);
  m.impl("mm", mm_batching_rule);

  // cat/stack
  m.impl("cat", cat_batching_rule);
  m.impl("stack", stack_batching_rule);

  // backward operators
  m.impl("select_backward", select_backward_batching_rule);
  m.impl("slice_backward", slice_backward_batching_rule);
  m.impl("diagonal_backward", diagonal_backward_batching_rule);

  // Tensor.new_* operators
  m.impl_UNBOXED("new_empty", new_empty_batching_rule);
  m.impl("new_zeros", new_zeros_batching_rule);
}

} // namespace at<|MERGE_RESOLUTION|>--- conflicted
+++ resolved
@@ -344,7 +344,15 @@
   return self_physical.newLogicalFromPhysical(result);
 }
 
-<<<<<<< HEAD
+Tensor view_as_complex_batching_rule(const Tensor& self) {
+  // guard against the a user passing in a batch of scalar tensors with batch
+  // size equal to 2.
+  TORCH_CHECK(self.sizes().size() != 0, "Input tensor must have one or more dimensions");
+  auto self_physical = MultiBatchVmapTransform::logicalToPhysical(self);
+  auto result = at::view_as_complex(self_physical.tensor());
+  return self_physical.newLogicalFromPhysical(result);
+}
+
 // What are the semantics of as_strided inside of vmap?
 // y = vmap(lambda x: x.as_strided(sizes, strides, offset))(xs)
 // This returns a view on `x`, `y`, such that each y[i] has:
@@ -474,17 +482,6 @@
 // Therefore ([B] + sizes, [S] + strides, offset) are in bounds for
 // `xs`'s storage.
 
-=======
-Tensor view_as_complex_batching_rule(const Tensor& self) {
-  // guard against the a user passing in a batch of scalar tensors with batch
-  // size equal to 2.
-  TORCH_CHECK(self.sizes().size() != 0, "Input tensor must have one or more dimensions");
-  auto self_physical = MultiBatchVmapTransform::logicalToPhysical(self);
-  auto result = at::view_as_complex(self_physical.tensor());
-  return self_physical.newLogicalFromPhysical(result);
-}
-
->>>>>>> 55d6ea90
 template <typename F, F Func, typename... ExtraArgs>
 Tensor unwrap_and_call(const Tensor& input, ExtraArgs... args) {
   auto* input_batched = unsafeGetBatchedImpl(input);
