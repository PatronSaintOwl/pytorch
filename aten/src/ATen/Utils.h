#pragma once

#include <ATen/core/ATenGeneral.h>
#include <ATen/core/Generator.h>
#include <c10/core/StorageImpl.h>
#include <c10/core/UndefinedTensorImpl.h>

#include <c10/core/ScalarType.h>
#include <ATen/Formatting.h>
#include <c10/util/ArrayRef.h>
#include <c10/util/Exception.h>

#include <algorithm>
#include <sstream>
#include <typeinfo>
#include <numeric>
#include <memory>

#define AT_DISALLOW_COPY_AND_ASSIGN(TypeName) \
  TypeName(const TypeName&) = delete; \
  void operator=(const TypeName&) = delete

namespace at {

CAFFE2_API int _crash_if_asan(int);

// TODO: This unwrapping code is ONLY used for TH bindings; once TH goes
// away, we can delete this function
static inline TensorImpl* checked_dense_tensor_unwrap(const Tensor& expr, const char * name, int pos, const char * api, bool allowNull, DeviceType device_type, ScalarType scalar_type) {
  if(allowNull && !expr.defined()) {
    return nullptr;
  }
  if (expr.layout() != Layout::Strided) {
    AT_ERROR("Expected dense tensor but got ", expr.layout(),
             " for argument #", pos, " '", name, "' in call to ", api);
  }
  if (expr.device().type() != device_type) {
    AT_ERROR("Expected object of device type ", device_type, " but got device type ", expr.device().type(),
             " for argument #", pos, " '", name, "' in call to ", api);
  }
  if (expr.scalar_type() != scalar_type) {
    AT_ERROR("Expected object of scalar type ", scalar_type, " but got scalar type ", expr.scalar_type(),
             " for argument #", pos, " '", name, "' in call to ", api);
  }
  return expr.unsafeGetTensorImpl();
}

// Converts a TensorList (i.e. ArrayRef<Tensor> to vector of TensorImpl*)
// NB: This is ONLY used by legacy TH bindings, and ONLY used by cat.
// Once cat is ported entirely to ATen this can be deleted!
static inline std::vector<TensorImpl*> checked_dense_tensor_list_unwrap(ArrayRef<Tensor> tensors, const char * name, int pos, DeviceType device_type, ScalarType scalar_type) {
  std::vector<TensorImpl*> unwrapped;
  unwrapped.reserve(tensors.size());
  for (unsigned int i = 0; i < tensors.size(); ++i) {
    const auto& expr = tensors[i];
    if (expr.layout() != Layout::Strided) {
      AT_ERROR("Expected dense tensor but got ", expr.layout(),
               " for sequence element ", i , " in sequence argument at position #", pos, " '", name, "'");
    }
    if (expr.device().type() != device_type) {
      AT_ERROR("Expected object of device type ", device_type, " but got device type ", expr.device().type(),
               " for sequence element ", i , " in sequence argument at position #", pos, " '", name, "'");
    }
    if (expr.scalar_type() != scalar_type) {
      AT_ERROR("Expected object of scalar type ", scalar_type, " but got scalar type ", expr.scalar_type(),
               " for sequence element ", i , " in sequence argument at position #", pos, " '", name, "'");
    }
    unwrapped.emplace_back(expr.unsafeGetTensorImpl());
  }
  return unwrapped;
}

template <size_t N>
std::array<int64_t, N> check_intlist(ArrayRef<int64_t> list, const char * name, int pos) {
  if (list.empty()) {
    // TODO: is this necessary?  We used to treat nullptr-vs-not in IntList differently
    // with strides as a way of faking optional.
    list = {};
  }
  auto res = std::array<int64_t, N>();
  if (list.size() == 1 && N > 1) {
    res.fill(list[0]);
    return res;
  }
  if (list.size() != N) {
    AT_ERROR("Expected a list of ", N, " ints but got ", list.size(), " for argument #", pos, " '", name, "'");
  }
  std::copy_n(list.begin(), N, res.begin());
  return res;
}

inline int64_t sum_intlist(ArrayRef<int64_t> list) {
  return std::accumulate(list.begin(), list.end(), 0ll);
}

//std::accumulate infers return type from `init` type, so if `init` type is not enough to hold the result, computation can overflow
//the next 2 functions set `init` type to int64_t to avoid overflow.
template<typename C, typename std::enable_if<std::is_integral<typename C::value_type>::value, int>::type = 0>
inline int64_t prod_intlist(const C &container){
    return std::accumulate(container.begin(), container.end(), static_cast<int64_t>(1), std::multiplies<int64_t>());
}

template<typename Iter,
typename std::enable_if<std::is_integral<typename std::iterator_traits<Iter>::value_type>::value, int>::type = 0>
inline int64_t prod_intlist(Iter begin, Iter end){
    return std::accumulate(begin, end, static_cast<int64_t>(1), std::multiplies<int64_t>());
}
/**
 * Utility function to static cast input Generator* to
 * the backend generator type (CPU/CUDAGeneratorImpl etc.)
 */
template <typename T>
static inline T * check_generator(c10::optional<Generator> gen) {
  TORCH_CHECK(gen.has_value(), "Expected Generator but received nullopt");
  TORCH_CHECK(gen->defined(), "Generator with undefined implementation is not allowed");
  TORCH_CHECK(T::device_type() == gen->device().type(), "Expected a '", T::device_type(), "' device type for generator but found '", gen->device().type(), "'");
  return gen->get<T>();
}

/**
 * Utility function used in tensor implementations, which
 * supplies the default generator to tensors, if an input generator
 * is not supplied. The input Generator* is also static casted to
 * the backend generator type (CPU/CUDAGeneratorImpl etc.)
 */
template <typename T>
static inline T* get_generator_or_default(const c10::optional<Generator>& gen, const Generator& default_gen) {
  return gen.has_value() && gen->defined() ? check_generator<T>(gen) : check_generator<T>(default_gen);
}

inline void check_size_nonnegative(IntArrayRef size) {
  for (auto x: size) {
    TORCH_CHECK(x >= 0, "Trying to create tensor with negative dimension ", x, ": ", size);
  }
}

namespace detail {
CAFFE2_API
<<<<<<< HEAD
Tensor empty_cpu(
    IntArrayRef size,
    const TensorOptions& options = {},
    c10::optional<MemoryFormat> memory_format = c10::nullopt);

template <typename T>
CAFFE2_API
Tensor tensor_cpu(ArrayRef<T> values, const TensorOptions& options);

template <typename T>
CAFFE2_API
Tensor tensor_backend(ArrayRef<T> values, const TensorOptions& options);

template <typename T>
CAFFE2_API
Tensor tensor_complex_cpu(ArrayRef<T> values, const TensorOptions& options);

template <typename T>
CAFFE2_API
Tensor tensor_complex_backend(ArrayRef<T> values, const TensorOptions& options);

#define TENSOR(T, _1)                                           \
  CAFFE2_API Tensor tensor(ArrayRef<T> values, const TensorOptions& options);
AT_FORALL_SCALAR_TYPES_AND3(Bool, Half, BFloat16, TENSOR)
#undef TENSOR

#define TENSOR(T, _1)                                               \
  CAFFE2_API Tensor tensor(ArrayRef<T> values, const TensorOptions& options);
AT_FORALL_COMPLEX_TYPES(TENSOR)
#undef TENSOR
=======
Tensor empty_cpu(IntArrayRef size, c10::optional<ScalarType> dtype_opt, c10::optional<Layout> layout_opt,
                 c10::optional<Device> device_opt, c10::optional<bool> pin_memory_opt, c10::optional<c10::MemoryFormat> memory_format_opt);
>>>>>>> 85c43c3d
} // namespace detail

} // at<|MERGE_RESOLUTION|>--- conflicted
+++ resolved
@@ -136,11 +136,8 @@
 
 namespace detail {
 CAFFE2_API
-<<<<<<< HEAD
-Tensor empty_cpu(
-    IntArrayRef size,
-    const TensorOptions& options = {},
-    c10::optional<MemoryFormat> memory_format = c10::nullopt);
+Tensor empty_cpu(IntArrayRef size, c10::optional<ScalarType> dtype_opt, c10::optional<Layout> layout_opt,
+                 c10::optional<Device> device_opt, c10::optional<bool> pin_memory_opt, c10::optional<c10::MemoryFormat> memory_format_opt);
 
 template <typename T>
 CAFFE2_API
@@ -167,10 +164,6 @@
   CAFFE2_API Tensor tensor(ArrayRef<T> values, const TensorOptions& options);
 AT_FORALL_COMPLEX_TYPES(TENSOR)
 #undef TENSOR
-=======
-Tensor empty_cpu(IntArrayRef size, c10::optional<ScalarType> dtype_opt, c10::optional<Layout> layout_opt,
-                 c10::optional<Device> device_opt, c10::optional<bool> pin_memory_opt, c10::optional<c10::MemoryFormat> memory_format_opt);
->>>>>>> 85c43c3d
 } // namespace detail
 
 } // at